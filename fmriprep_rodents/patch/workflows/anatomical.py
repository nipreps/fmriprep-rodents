"""Patched workflows for compatibility"""

from nipype import logging
from nipype.pipeline import engine as pe
from nipype.interfaces import fsl, utility as niu
from nipype.interfaces.ants.base import Info as ANTsInfo
from nirodents.workflows.brainextraction import init_rodent_brain_extraction_wf
from niworkflows.interfaces.images import ValidateImage
from niworkflows.interfaces.fixes import FixHeaderApplyTransforms as ApplyTransforms
from niworkflows.engine.workflows import LiterateWorkflow as Workflow
from niworkflows.interfaces.utility import KeySelect
from smriprep.utils.misc import apply_lut as _apply_bids_lut
from smriprep.workflows.anatomical import init_anat_template_wf
from templateflow.api import get_metadata, get

from ..interfaces import TemplateFlowSelect
from ..utils import fix_multi_source_name

LOGGER = logging.getLogger("nipype.workflow")


def init_anat_preproc_wf(
    *,
    bids_root,
    longitudinal,
    t2w,
    omp_nthreads,
    output_dir,
    skull_strip_mode,
    skull_strip_template,
    spaces,
    debug=False,
    existing_derivatives=None,
    name="anat_preproc_wf",
    skull_strip_fixed_seed=False,
):
    """
    Stage the anatomical preprocessing steps of *sMRIPrep*.
    This includes:
      - T1w reference: realigning and then averaging T1w images.
      - Brain extraction and INU (bias field) correction.
      - Brain tissue segmentation.
      - Spatial normalization to standard spaces.
    .. include:: ../links.rst
    Workflow Graph
        .. workflow::
            :graph2use: orig
            :simple_form: yes
            from niworkflows.utils.spaces import SpatialReferences, Reference
            from smriprep.workflows.anatomical import init_anat_preproc_wf
            wf = init_anat_preproc_wf(
                bids_root='.',
                longitudinal=False,
                t2w=['t2w.nii.gz'],
                omp_nthreads=1,
                output_dir='.',
                skull_strip_mode='force',
                skull_strip_template=Reference('OASIS30ANTs'),
                spaces=SpatialReferences(spaces=['Fischer344']),
            )
    Parameters
    ----------
    bids_root : :obj:`str`
        Path of the input BIDS dataset root
    existing_derivatives : :obj:`dict` or None
        Dictionary mapping output specification attribute names and
        paths to corresponding derivatives.
    longitudinal : :obj:`bool`
        Create unbiased structural template, regardless of number of inputs
        (may increase runtime)
    t1w : :obj:`list`
        List of T1-weighted structural images.
    omp_nthreads : :obj:`int`
        Maximum number of threads an individual process may use
    output_dir : :obj:`str`
        Directory in which to save derivatives
    skull_strip_template : :py:class:`~niworkflows.utils.spaces.Reference`
        Spatial reference to use in atlas-based brain extraction.
    spaces : :py:class:`~niworkflows.utils.spaces.SpatialReferences`
        Object containing standard and nonstandard space specifications.
    debug : :obj:`bool`
        Enable debugging outputs
    name : :obj:`str`, optional
        Workflow name (default: anat_preproc_wf)
    skull_strip_mode : :obj:`str`
        Determiner for T1-weighted skull stripping (`force` ensures skull stripping,
        `skip` ignores skull stripping, and `auto` automatically ignores skull stripping
        if pre-stripped brains are detected).
    skull_strip_fixed_seed : :obj:`bool`
        Do not use a random seed for skull-stripping - will ensure
        run-to-run replicability when used with --omp-nthreads 1
        (default: ``False``).
    Inputs
    ------
    t1w
        List of T1-weighted structural images
    t2w
        List of T2-weighted structural images
    roi
        A mask to exclude regions during standardization
    flair
        List of FLAIR images

    Outputs
    -------
    t1w_preproc
        The T1w reference map, which is calculated as the average of bias-corrected
        and preprocessed T1w images, defining the anatomical space.
    t1w_brain
        Skull-stripped ``t1w_preproc``
    t1w_mask
        Brain (binary) mask estimated by brain extraction.
    anat_dseg
        Brain tissue segmentation of the preprocessed structural image, including
        gray-matter (GM), white-matter (WM) and cerebrospinal fluid (CSF).
    anat_tpms
        List of tissue probability maps corresponding to ``anat_dseg``.
    std_preproc
        T1w reference resampled in one or more standard spaces.
    std_mask
        Mask of skull-stripped template, in MNI space
    std_dseg
        Segmentation, resampled into MNI space
    std_tpms
        List of tissue probability maps in MNI space
    subjects_dir
        FreeSurfer SUBJECTS_DIR
    anat2std_xfm
        Nonlinear spatial transform to resample imaging data given in anatomical space
        into standard space.
    std2anat_xfm
        Inverse transform of the above.
    See Also
    --------
    * :py:func:`~niworkflows.anat.ants.init_brain_extraction_wf`
    * :py:func:`~smriprep.workflows.surfaces.init_surface_recon_wf`
    """
    workflow = Workflow(name=name)
    num_t2w = len(t2w)
    desc = """Anatomical data preprocessing
: """
    desc += """\
A total of {num_t2w} T2-weighted (T2w) images were found within the input
BIDS dataset."""

    inputnode = pe.Node(niu.IdentityInterface(fields=["t2w", "roi"]), name="inputnode")

    outputnode = pe.Node(
        niu.IdentityInterface(
            fields=[
                "t2w_preproc",
                "t2w_mask",
                "t2w_dseg",
                "t2w_tpms",
                "std_preproc",
                "std_mask",
                "std_dseg",
                "std_tpms",
                "anat2std_xfm",
                "std2anat_xfm",
                "template",
            ]
        ),
        name="outputnode",
    )

    # Connect reportlets workflows
    anat_reports_wf = init_anat_reports_wf(freesurfer=False, output_dir=output_dir,)
    workflow.connect(
        [
            (
                outputnode,
                anat_reports_wf,
                [
                    ("t2w_preproc", "inputnode.t1w_preproc"),
                    ("t2w_mask", "inputnode.t1w_mask"),
                    ("t2w_dseg", "inputnode.anat_dseg"),
                ],
            ),
        ]
    )

    if existing_derivatives is not None:
        LOGGER.log(
            25,
            "Anatomical workflow will reuse prior derivatives found in the "
            "output folder (%s).",
            output_dir,
        )
        desc += """
Anatomical preprocessing was reused from previously existing derivative objects.\n"""
        workflow.__desc__ = desc

        templates = existing_derivatives.pop("template")
        templatesource = pe.Node(
            niu.IdentityInterface(fields=["template"]), name="templatesource"
        )
        templatesource.iterables = [("template", templates)]
        outputnode.inputs.template = templates

        for field, value in existing_derivatives.items():
            setattr(outputnode.inputs, field, value)

        anat_reports_wf.inputs.inputnode.source_file = fix_multi_source_name(
            [existing_derivatives["t2w_preproc"]], modality="T2w"
        )

        stdselect = pe.Node(
            KeySelect(fields=["std_preproc", "std_mask"], keys=templates),
            name="stdselect",
            run_without_submitting=True,
        )
        # fmt:off
        workflow.connect([
            (inputnode, outputnode,
                [("subjects_dir", "subjects_dir"), ("subject_id", "subject_id")],
            ),
            (inputnode,anat_reports_wf,
                [("subjects_dir", "inputnode.subjects_dir"),
                ("subject_id", "inputnode.subject_id"),],
            ),
            (templatesource, stdselect, [("template", "key")]),
            (outputnode, stdselect,
                [("std_preproc", "std_preproc"), ("std_mask", "std_mask")],
            ),
            (stdselect, anat_reports_wf,
                [("key", "inputnode.template"),
                ("std_preproc", "inputnode.std_t1w"),
                ("std_mask", "inputnode.std_mask"),],
            ),]
        )
        # fmt:on
        return workflow

    # The workflow is not cached.
    desc += (
        """
All of them were corrected for intensity non-uniformity (INU)
"""
        if num_t2w > 1
        else """\
The T2-weighted (T2w) image was corrected for intensity non-uniformity (INU)
"""
    )
    desc += """\
with `N4BiasFieldCorrection` [@n4], distributed with ANTs {ants_ver} \
[@ants, RRID:SCR_004757]"""
    desc += (
        ".\n"
        if num_t2w > 1
        else ", and used as T2w-reference throughout the workflow.\n"
    )

    desc += """\
The T2w-reference was then skull-stripped with a *Nipype* implementation of
the `antsBrainExtraction.sh` workflow (from ANTs), using {skullstrip_tpl}
as target template.
Brain tissue segmentation of cerebrospinal fluid (CSF),
white-matter (WM) and gray-matter (GM) was performed on
the brain-extracted T1w using `fast` [FSL {fsl_ver}, RRID:SCR_002823,
@fsl_fast].
"""

    workflow.__desc__ = desc.format(
        ants_ver=ANTsInfo.version() or "(version unknown)",
        fsl_ver=fsl.FAST().version or "(version unknown)",
        num_t2w=num_t2w,
        skullstrip_tpl=skull_strip_template.fullname,
    )

    buffernode = pe.Node(
        niu.IdentityInterface(fields=["t2w_brain", "t2w_mask"]), name="buffernode"
    )

    # 1. Anatomical reference generation - average input T1w images.
    anat_template_wf = init_anat_template_wf(
        longitudinal=longitudinal, omp_nthreads=omp_nthreads, num_t1w=num_t2w
    )

    anat_validate = pe.Node(
        ValidateImage(), name="anat_validate", run_without_submitting=True
    )

    # 2. Brain-extraction and INU (bias field) correction.
    if skull_strip_mode == "auto":
        import numpy as np
        import nibabel as nb

        def _is_skull_stripped(imgs):
            """Check if T1w images are skull-stripped."""

            def _check_img(img):
                data = np.abs(nb.load(img).get_fdata(dtype=np.float32))
                sidevals = (
                    data[0, :, :].sum()
                    + data[-1, :, :].sum()
                    + data[:, 0, :].sum()
                    + data[:, -1, :].sum()
                    + data[:, :, 0].sum()
                    + data[:, :, -1].sum()
                )
                return sidevals < 10

            return all(_check_img(img) for img in imgs)

        skull_strip_mode = _is_skull_stripped(t2w)

    if skull_strip_mode in (True, "skip"):
        raise NotImplementedError("Cannot run on already skull-stripped images.")
    else:
        # ants_affine_init?
        brain_extraction_wf = init_rodent_brain_extraction_wf(
            template_id=skull_strip_template.space, omp_nthreads=omp_nthreads,
        )

    # 3. Spatial normalization
    anat_norm_wf = init_anat_norm_wf(
        debug=debug,
        omp_nthreads=omp_nthreads,
        templates=spaces.get_spaces(nonstandard=False, dim=(3,)),
    )

    # fmt:off
    workflow.connect([
<<<<<<< HEAD
        # Step 1
=======
        # Step 1.
>>>>>>> 9ca148a6
        (inputnode, anat_template_wf, [('t2w', 'inputnode.t1w')]),
        (anat_template_wf, anat_validate, [
            ('outputnode.t1w_ref', 'in_file')]),
        (anat_validate, brain_extraction_wf, [
            ('out_file', 'inputnode.in_files')]),
        (brain_extraction_wf, outputnode, [
            (('outputnode.out_corrected', _pop), 't2w_preproc')]),
        (anat_template_wf, outputnode, [
            ('outputnode.t1w_realign_xfm', 't2w_ref_xfms')]),
        (buffernode, outputnode, [('t2w_brain', 't2w_brain'),
                                  ('t2w_mask', 't2w_mask')]),
<<<<<<< HEAD
        # Steps 2 and 3
=======
        # Steps 2, 3 and 4
>>>>>>> 9ca148a6
        (inputnode, anat_norm_wf, [
            (('t2w', fix_multi_source_name), 'inputnode.orig_t1w'),
            ('roi', 'inputnode.lesion_mask')]),
        (brain_extraction_wf, anat_norm_wf, [
            (('outputnode.out_corrected', _pop), 'inputnode.moving_image')]),
        (buffernode, anat_norm_wf, [('t2w_mask', 'inputnode.moving_mask')]),
        (anat_norm_wf, outputnode, [
            ('poutputnode.standardized', 'std_preproc'),
            ('poutputnode.std_mask', 'std_mask'),
            ('outputnode.template', 'template'),
            ('outputnode.anat2std_xfm', 'anat2std_xfm'),
            ('outputnode.std2anat_xfm', 'std2anat_xfm'),
        ]),
<<<<<<< HEAD
        # Connect reportlets
=======
    ])

    # Connect reportlets
    workflow.connect([
>>>>>>> 9ca148a6
        (inputnode, anat_reports_wf, [
            (('t2w', fix_multi_source_name), 'inputnode.source_file')]),
        (outputnode, anat_reports_wf, [
            ('std_preproc', 'inputnode.std_t1w'),
            ('std_mask', 'inputnode.std_mask'),
        ]),
        (anat_template_wf, anat_reports_wf, [
            ('outputnode.out_report', 'inputnode.t1w_conform_report')]),
        (anat_norm_wf, anat_reports_wf, [
            ('poutputnode.template', 'inputnode.template')]),
    ])
    # fmt:off

<<<<<<< HEAD
    # Write outputs ############################################
=======
    # Write outputs ############################################3
>>>>>>> 9ca148a6
    anat_derivatives_wf = init_anat_derivatives_wf(
        bids_root=bids_root,
        num_t1w=num_t2w,
        output_dir=output_dir,
        spaces=spaces,
    )

    # fmt:off
    workflow.connect([
        # Connect derivatives
        (anat_template_wf, anat_derivatives_wf, [
            ('outputnode.t1w_valid_list', 'inputnode.source_files')]),
        (anat_norm_wf, anat_derivatives_wf, [
            ('outputnode.template', 'inputnode.template'),
            ('outputnode.anat2std_xfm', 'inputnode.anat2std_xfm'),
            ('outputnode.std2anat_xfm', 'inputnode.std2anat_xfm')
        ]),
        (outputnode, anat_derivatives_wf, [
            ('t2w_ref_xfms', 'inputnode.t1w_ref_xfms'),
            ('t2w_preproc', 'inputnode.t1w_preproc'),
            ('t2w_mask', 'inputnode.t1w_mask'),
        ]),
    ])
    # fmt:on

    # 4. Brain tissue segmentation - FAST produces: 0 (bg), 1 (wm), 2 (csf), 3 (gm)
    gm_tpm = get("Fischer344", label="GM", suffix="probseg")
    wm_tpm = get("Fischer344", label="WM", suffix="probseg")
    csf_tpm = get("Fischer344", label="CSF", suffix="probseg")

    xfm_gm = pe.Node(
        ApplyTransforms(input_image=_pop(gm_tpm), interpolation="MultiLabel"),
        name="xfm_gm",
    )
    xfm_wm = pe.Node(
        ApplyTransforms(input_image=_pop(wm_tpm), interpolation="MultiLabel"),
        name="xfm_wm",
    )
    xfm_csf = pe.Node(
        ApplyTransforms(input_image=_pop(csf_tpm), interpolation="MultiLabel"),
        name="xfm_csf",
    )

    mrg_tpms = pe.Node(niu.Merge(3), name="mrg_tpms")

    anat_dseg = pe.Node(
        fsl.FAST(segments=True, no_bias=True, probability_maps=True),
        name="anat_dseg",
        mem_gb=3,
    )
    # Change LookUp Table - BIDS wants: 0 (bg), 1 (gm), 2 (wm), 3 (csf)
    lut_anat_dseg = pe.Node(
        niu.Function(function=_apply_bids_lut), name="lut_anat_dseg"
    )
<<<<<<< HEAD
    lut_anat_dseg.inputs.lut = (0, 3, 2, 1)  # Maps: 0 -> 0, 3 -> 1, 2 -> 2, 1 -> 3.
=======
    lut_anat_dseg.inputs.lut = (0, 3, 1, 2)  # Maps: 0 -> 0, 3 -> 1, 1 -> 2, 2 -> 3.
>>>>>>> 9ca148a6
    fast2bids = pe.Node(
        niu.Function(function=_probseg_fast2bids),
        name="fast2bids",
        run_without_submitting=True,
    )

<<<<<<< HEAD
    # 5. Move native dseg & tpms back to standard space
    xfm_dseg = pe.Node(ApplyTransforms(interpolation="MultiLabel"), name="xfm_dseg")
    xfm_tpms = pe.MapNode(
        ApplyTransforms(
            dimension=3, default_value=0, float=True, interpolation="Gaussian"
        ),
        iterfield=["input_image"],
        name="xfm_tpms",
    )

    # fmt:off
    workflow.connect([
        # step 4
=======
    # fmt:off
    workflow.connect([
>>>>>>> 9ca148a6
        (brain_extraction_wf, buffernode, [
            (('outputnode.out_brain', _pop), 't2w_brain'),
            ('outputnode.out_mask', 't2w_mask')]),
        (buffernode, anat_dseg, [('t2w_brain', 'in_files')]),
        (brain_extraction_wf, xfm_gm, [(
            ('outputnode.out_corrected', _pop), 'reference_image')]),
        (brain_extraction_wf, xfm_wm, [(
            ('outputnode.out_corrected', _pop), 'reference_image')]),
        (brain_extraction_wf, xfm_csf, [(
            ('outputnode.out_corrected', _pop), 'reference_image')]),
        (anat_norm_wf, xfm_gm, [(
            'outputnode.std2anat_xfm', 'transforms')]),
        (anat_norm_wf, xfm_wm, [(
            'outputnode.std2anat_xfm', 'transforms')]),
        (anat_norm_wf, xfm_csf, [(
            'outputnode.std2anat_xfm', 'transforms')]),
        (xfm_gm, mrg_tpms, [('output_image', 'in1')]),
        (xfm_wm, mrg_tpms, [('output_image', 'in2')]),
        (xfm_csf, mrg_tpms, [('output_image', 'in3')]),
        (mrg_tpms, anat_dseg, [('out', 'other_priors')]),
        (anat_dseg, lut_anat_dseg, [('partial_volume_map', 'in_dseg')]),
        (lut_anat_dseg, outputnode, [('out', 't2w_dseg')]),
        (anat_dseg, fast2bids, [('partial_volume_files', 'inlist')]),
        (fast2bids, outputnode, [('out', 't2w_tpms')]),
        (outputnode, anat_derivatives_wf, [
            ('t2w_tpms', 'inputnode.anat_tpms'),
            ('t2w_dseg', 'inputnode.anat_dseg')
        ]),
<<<<<<< HEAD
        # step 5
        (anat_norm_wf, xfm_dseg, [('poutputnode.standardized', 'reference_image')]),
        (lut_anat_dseg, xfm_dseg, [('out', 'input_image')]),
        (anat_norm_wf, xfm_dseg, [('poutputnode.anat2std_xfm', 'transforms')]),
        (anat_norm_wf, xfm_tpms, [('poutputnode.standardized', 'reference_image')]),
        (fast2bids, xfm_tpms, [('out', 'input_image')]),
        (anat_norm_wf, xfm_tpms, [('poutputnode.anat2std_xfm', 'transforms')]),
        (xfm_dseg, outputnode, [('output_image', 'std_dseg')]),
        (xfm_tpms, outputnode, [('output_image', 'std_tpms')]),
        (outputnode, anat_derivatives_wf, [
            ('std_dseg', 'inputnode.std_dseg'),
            ('std_tpms', 'inputnode.std_tpms')
        ]),
=======
>>>>>>> 9ca148a6
    ])
    # fmt:on
    return workflow


def init_anat_norm_wf(
    *, debug, omp_nthreads, templates, name="anat_norm_wf",
):
    """
    Build an individual spatial normalization workflow using ``antsRegistration``.

    Workflow Graph
        .. workflow ::
            :graph2use: orig
            :simple_form: yes

            from fmriprep_rodents.patch.workflows.anatomical import init_anat_norm_wf
            wf = init_anat_norm_wf(
                debug=False,
                omp_nthreads=1,
                templates=['Fischer344'],
            )

    .. important::
        This workflow defines an iterable input over the input parameter ``templates``,
        so Nipype will produce one copy of the downstream workflows which connect
        ``poutputnode.template`` or ``poutputnode.template_spec`` to their inputs
        (``poutputnode`` stands for *parametric output node*).
        Nipype refers to this expansion of the graph as *parameterized execution*.
        If a joint list of values is required (and thus cutting off parameterization),
        please use the equivalent outputs of ``outputnode`` (which *joins* all the
        parameterized execution paths).

    Parameters
    ----------
    debug : :obj:`bool`
        Apply sloppy arguments to speed up processing. Use with caution,
        registration processes will be very inaccurate.
    omp_nthreads : :obj:`int`
        Maximum number of threads an individual process may use.
    templates : :obj:`list` of :obj:`str`
        List of standard space fullnames (e.g., ``MNI152NLin6Asym``
        or ``MNIPediatricAsym:cohort-4``) which are targets for spatial
        normalization.

    Inputs
    ------
    moving_image
        The input image that will be normalized to standard space.
    moving_mask
        A precise brain mask separating skull/skin/fat from brain
        structures.
    lesion_mask
        (optional) A mask to exclude regions from the cost-function
        input domain to enable standardization of lesioned brains.
    orig_t1w
        The original T1w image from the BIDS structure.
    template
        Template name and specification

    Outputs
    -------
    standardized
        The T1w after spatial normalization, in template space.
    anat2std_xfm
        The T1w-to-template transform.
    std2anat_xfm
        The template-to-T1w transform.
    std_mask
        The ``moving_mask`` in template space (matches ``standardized`` output).
    template
        Template name extracted from the input parameter ``template``, for further
        use in downstream nodes.
    template_spec
        Template specifications extracted from the input parameter ``template``, for
        further use in downstream nodes.

    """
    from collections import defaultdict
    from nipype.interfaces.ants import ImageMath
    from smriprep.interfaces.templateflow import TemplateDesc
    from ..interfaces import RobustMNINormalization

    ntpls = len(templates)
    workflow = Workflow(name=name)

    if templates:
        workflow.__desc__ = """\
Volume-based spatial normalization to {targets} ({targets_id}) was performed through
nonlinear registration with `antsRegistration` (ANTs {ants_ver}),
using brain-extracted versions of both T1w reference and the T1w template.
The following template{tpls} selected for spatial normalization:
""".format(
            ants_ver=ANTsInfo.version() or "(version unknown)",
            targets="%s standard space%s"
            % (
                defaultdict(
                    "several".format, {1: "one", 2: "two", 3: "three", 4: "four"}
                )[ntpls],
                "s" * (ntpls != 1),
            ),
            targets_id=", ".join(templates),
            tpls=(" was", "s were")[ntpls != 1],
        )

        # Append template citations to description
        for template in templates:
            template_meta = get_metadata(template.split(":")[0])
            template_refs = ["@%s" % template.split(":")[0].lower()]

            if template_meta.get("RRID", None):
                template_refs += ["RRID:%s" % template_meta["RRID"]]

            workflow.__desc__ += """\
*{template_name}* [{template_refs}; TemplateFlow ID: {template}]""".format(
                template=template,
                template_name=template_meta["Name"],
                template_refs=", ".join(template_refs),
            )
            workflow.__desc__ += (", ", ".")[template == templates[-1][0]]

    inputnode = pe.Node(
        niu.IdentityInterface(
            fields=[
                "lesion_mask",
                "moving_image",
                "moving_mask",
                "orig_t1w",
                "template",
            ]
        ),
        name="inputnode",
    )
    inputnode.iterables = [("template", templates)]

    out_fields = [
        "anat2std_xfm",
        "standardized",
        "std2anat_xfm",
        "std_mask",
        "template",
        "template_spec",
    ]
    poutputnode = pe.Node(niu.IdentityInterface(fields=out_fields), name="poutputnode")

    split_desc = pe.Node(TemplateDesc(), run_without_submitting=True, name="split_desc")

    tf_select = pe.Node(
        TemplateFlowSelect(), name="tf_select", run_without_submitting=True
    )

    # With the improvements from nipreps/niworkflows#342 this truncation is now necessary
    trunc_mov = pe.Node(
        ImageMath(operation="TruncateImageIntensity", op2="0.01 0.999 256"),
        name="trunc_mov",
    )

    registration = pe.Node(
        RobustMNINormalization(float=True, flavor=["precise", "testing"][debug],),
        name="registration",
        n_procs=omp_nthreads,
        mem_gb=2,
    )

    # Resample T1w-space inputs
    tpl_moving = pe.Node(
        ApplyTransforms(
            dimension=3,
            default_value=0,
            float=True,
            interpolation="LanczosWindowedSinc",
        ),
        name="tpl_moving",
    )

    std_mask = pe.Node(ApplyTransforms(interpolation="MultiLabel"), name="std_mask")

    # fmt:off
    workflow.connect([
        (inputnode, split_desc, [('template', 'template')]),
        (inputnode, poutputnode, [('template', 'template')]),
        (inputnode, trunc_mov, [('moving_image', 'op1')]),
        (inputnode, registration, [
            ('moving_mask', 'moving_mask'),
            ('lesion_mask', 'lesion_mask')]),
        (inputnode, tpl_moving, [('moving_image', 'input_image')]),
        (inputnode, std_mask, [('moving_mask', 'input_image')]),
        (split_desc, tf_select, [('name', 'template'),
                                 ('spec', 'template_spec')]),
        (split_desc, registration, [('name', 'template'),
                                    (('spec', _no_atlas), 'template_spec')]),
        (tf_select, tpl_moving, [('t2w_file', 'reference_image')]),
        (tf_select, std_mask, [('t2w_file', 'reference_image')]),
<<<<<<< HEAD
=======
        # (tf_select, std_dseg, [('t2w_file', 'reference_image')]),
        # (tf_select, std_tpms, [('t2w_file', 'reference_image')]),
>>>>>>> 9ca148a6
        (trunc_mov, registration, [
            ('output_image', 'moving_image')]),
        (registration, tpl_moving, [('composite_transform', 'transforms')]),
        (registration, std_mask, [('composite_transform', 'transforms')]),
<<<<<<< HEAD
=======
        # (inputnode, std_dseg, [('moving_segmentation', 'input_image')]),
        # (registration, std_dseg, [('composite_transform', 'transforms')]),
        # (inputnode, std_tpms, [('moving_tpms', 'input_image')]),
        # (registration, std_tpms, [('composite_transform', 'transforms')]),
>>>>>>> 9ca148a6
        (registration, poutputnode, [
            ('composite_transform', 'anat2std_xfm'),
            ('inverse_composite_transform', 'std2anat_xfm')]),
        (tpl_moving, poutputnode, [('output_image', 'standardized')]),
        (std_mask, poutputnode, [('output_image', 'std_mask')]),
<<<<<<< HEAD
=======
        # (std_dseg, poutputnode, [('output_image', 'std_dseg')]),
        # (std_tpms, poutputnode, [('output_image', 'std_tpms')]),
>>>>>>> 9ca148a6
        (split_desc, poutputnode, [('spec', 'template_spec')]),
    ])
    # fmt:on

    # Provide synchronized output
    outputnode = pe.JoinNode(
        niu.IdentityInterface(fields=out_fields),
        name="outputnode",
        joinsource="inputnode",
    )
    # fmt:off
    workflow.connect([
        (poutputnode, outputnode, [(f, f) for f in out_fields]),
    ])
    # fmt:on

    return workflow


def init_anat_reports_wf(*, freesurfer, output_dir, name="anat_reports_wf"):
    """
    Set up a battery of datasinks to store reports in the right location.
    Parameters
    ----------
    freesurfer : :obj:`bool`
        FreeSurfer was enabled
    output_dir : :obj:`str`
        Directory in which to save derivatives
    name : :obj:`str`
        Workflow name (default: anat_reports_wf)
    Inputs
    ------
    source_file
        Input T1w image
    std_t1w
        T1w image resampled to standard space
    std_mask
        Mask of skull-stripped template
    subject_dir
        FreeSurfer SUBJECTS_DIR
    subject_id
        FreeSurfer subject ID
    t1w_conform_report
        Conformation report
    t1w_preproc
        The T1w reference map, which is calculated as the average of bias-corrected
        and preprocessed T1w images, defining the anatomical space.
    anat_dseg
        Segmentation in T1w space
    t1w_mask
        Brain (binary) mask estimated by brain extraction.
    template
        Template space and specifications
    """
    from niworkflows.interfaces import SimpleBeforeAfter
    from niworkflows.interfaces.masks import ROIsPlot
    from smriprep.interfaces import DerivativesDataSink

    workflow = Workflow(name=name)

    inputfields = [
        "source_file",
        "t1w_conform_report",
        "t1w_preproc",
        "anat_dseg",
        "t1w_mask",
        "template",
        "std_t1w",
        "std_mask",
        "subject_id",
        "subjects_dir",
    ]
    inputnode = pe.Node(niu.IdentityInterface(fields=inputfields), name="inputnode")

    seg_rpt = pe.Node(
        ROIsPlot(colors=["b", "magenta"], levels=[1.5, 2.5]), name="seg_rpt"
    )

    t1w_conform_check = pe.Node(
        niu.Function(function=_empty_report),
        name="t1w_conform_check",
        run_without_submitting=True,
    )

    ds_t1w_conform_report = pe.Node(
        DerivativesDataSink(
            base_directory=output_dir,
            desc="conform",
            datatype="figures",
            dismiss_entities=("session",),
        ),
        name="ds_t1w_conform_report",
        run_without_submitting=True,
    )

    ds_anat_dseg_mask_report = pe.Node(
        DerivativesDataSink(
            base_directory=output_dir,
            suffix="dseg",
            datatype="figures",
            dismiss_entities=("session",),
        ),
        name="ds_anat_dseg_mask_report",
        run_without_submitting=True,
    )

    # fmt:off
    workflow.connect([
        (inputnode, t1w_conform_check, [('t1w_conform_report', 'in_file')]),
        (t1w_conform_check, ds_t1w_conform_report, [('out', 'in_file')]),
        (inputnode, ds_t1w_conform_report, [('source_file', 'source_file')]),
        (inputnode, ds_anat_dseg_mask_report, [('source_file', 'source_file')]),
        (inputnode, seg_rpt, [('t1w_preproc', 'in_file'),
                              ('t1w_mask', 'in_mask'),
                              ('anat_dseg', 'in_rois')]),
        (seg_rpt, ds_anat_dseg_mask_report, [('out_report', 'in_file')]),
    ])
    # fmt:on

    # Generate reportlets showing spatial normalization
    tf_select = pe.Node(
        TemplateFlowSelect(), name="tf_select", run_without_submitting=True
    )
    norm_msk = pe.Node(
        niu.Function(
            function=_rpt_masks,
            output_names=["before", "after"],
            input_names=["mask_file", "before", "after", "after_mask"],
        ),
        name="norm_msk",
    )
    norm_rpt = pe.Node(SimpleBeforeAfter(), name="norm_rpt", mem_gb=0.1)
    norm_rpt.inputs.after_label = "Participant"  # after

    ds_std_t1w_report = pe.Node(
        DerivativesDataSink(
            base_directory=output_dir,
            suffix="T1w",
            datatype="figures",
            dismiss_entities=("session",),
        ),
        name="ds_std_t1w_report",
        run_without_submitting=True,
    )

    # fmt:off
    workflow.connect([
        (inputnode, tf_select, [('template', 'template')]),
        (inputnode, norm_rpt, [('template', 'before_label')]),
        (inputnode, norm_msk, [('std_t1w', 'after'),
                               ('std_mask', 'after_mask')]),
        (tf_select, norm_msk, [('t2w_file', 'before'),
                               ('brain_mask', 'mask_file')]),
        (norm_msk, norm_rpt, [('before', 'before'),
                              ('after', 'after')]),
        (inputnode, ds_std_t1w_report, [
            (('template', _fmt_cohort), 'space'),
            ('source_file', 'source_file')]),
        (norm_rpt, ds_std_t1w_report, [('out_report', 'in_file')]),
    ])
    # fmt:on

    return workflow


def init_anat_derivatives_wf(
    *,
    bids_root,
    num_t1w,
    output_dir,
    spaces,
    name="anat_derivatives_wf",
    tpm_labels=("GM", "WM", "CSF"),
):
    """
    Set up a battery of datasinks to store derivatives in the right location.
    Parameters
    ----------
    bids_root : :obj:`str`
        Root path of BIDS dataset
    num_t1w : :obj:`int`
        Number of T1w images
    output_dir : :obj:`str`
        Directory in which to save derivatives
    name : :obj:`str`
        Workflow name (default: anat_derivatives_wf)
    tpm_labels : :obj:`tuple`
        Tissue probability maps in order
    Inputs
    ------
    template
        Template space and specifications
    source_files
        List of input T1w images
    t1w_ref_xfms
        List of affine transforms to realign input T1w images
    t1w_preproc
        The T1w reference map, which is calculated as the average of bias-corrected
        and preprocessed T1w images, defining the anatomical space.
    t1w_mask
        Mask of the ``t1w_preproc``
    anat_dseg
        Segmentation in T1w space
    anat_tpms
        Tissue probability maps in T1w space
    anat2std_xfm
        Nonlinear spatial transform to resample imaging data given in anatomical space
        into standard space.
    std2anat_xfm
        Inverse transform of ``anat2std_xfm``
    std_t1w
        T1w reference resampled in one or more standard spaces.
    std_mask
        Mask of skull-stripped template, in standard space
    std_dseg
        Segmentation, resampled into standard space
    std_tpms
        Tissue probability maps in standard space
    t1w2fsnative_xfm
        LTA-style affine matrix translating from T1w to
        FreeSurfer-conformed subject space
    fsnative2t1w_xfm
        LTA-style affine matrix translating from FreeSurfer-conformed
        subject space to T1w
    surfaces
        GIFTI surfaces (gray/white boundary, midthickness, pial, inflated)
    """
    from niworkflows.interfaces.utility import KeySelect
    from smriprep.interfaces import DerivativesDataSink
    from smriprep.workflows.outputs import (
        _bids_relative,
        _combine_cohort,
        _is_native,
        _drop_path,
    )

    workflow = Workflow(name=name)

    inputnode = pe.Node(
        niu.IdentityInterface(
            fields=[
                "template",
                "source_files",
                "t1w_ref_xfms",
                "t1w_preproc",
                "t1w_mask",
                "anat_dseg",
                "anat_tpms",
<<<<<<< HEAD
                "std_dseg",
                "std_tpms",
=======
>>>>>>> 9ca148a6
                "anat2std_xfm",
                "std2anat_xfm",
                "t1w2fsnative_xfm",
                "fsnative2t1w_xfm",
                "surfaces",
            ]
        ),
        name="inputnode",
    )

    raw_sources = pe.Node(niu.Function(function=_bids_relative), name="raw_sources")
    raw_sources.inputs.bids_root = bids_root

    ds_t1w_preproc = pe.Node(
        DerivativesDataSink(base_directory=output_dir, desc="preproc", compress=True),
        name="ds_t1w_preproc",
        run_without_submitting=True,
    )
    ds_t1w_preproc.inputs.SkullStripped = False

    ds_t1w_mask = pe.Node(
        DerivativesDataSink(
            base_directory=output_dir, desc="brain", suffix="mask", compress=True
        ),
        name="ds_t1w_mask",
        run_without_submitting=True,
    )
    ds_t1w_mask.inputs.Type = "Brain"

    ds_anat_dseg = pe.Node(
        DerivativesDataSink(base_directory=output_dir, suffix="dseg", compress=True),
        name="ds_anat_dseg",
        run_without_submitting=True,
    )

    ds_anat_tpms = pe.Node(
        DerivativesDataSink(base_directory=output_dir, suffix="probseg", compress=True),
        name="ds_anat_tpms",
        run_without_submitting=True,
    )
    ds_anat_tpms.inputs.label = tpm_labels

    # fmt:off
    workflow.connect([
        (inputnode, raw_sources, [('source_files', 'in_files')]),
        (inputnode, ds_t1w_preproc, [('t1w_preproc', 'in_file'),
                                     ('source_files', 'source_file')]),
        (inputnode, ds_t1w_mask, [('t1w_mask', 'in_file'),
                                  ('source_files', 'source_file')]),
        (inputnode, ds_anat_tpms, [('anat_tpms', 'in_file'),
                                   ('source_files', 'source_file')]),
        (inputnode, ds_anat_dseg, [('anat_dseg', 'in_file'),
                                   ('source_files', 'source_file')]),
        (raw_sources, ds_t1w_mask, [('out', 'RawSources')]),
    ])
    # fmt:on

    # Transforms
    if spaces.get_spaces(nonstandard=False, dim=(3,)):
        ds_std2t1w_xfm = pe.MapNode(
            DerivativesDataSink(
                base_directory=output_dir, to="T1w", mode="image", suffix="xfm"
            ),
            iterfield=("in_file", "from"),
            name="ds_std2t1w_xfm",
            run_without_submitting=True,
        )

        ds_t1w2std_xfm = pe.MapNode(
            DerivativesDataSink(
                base_directory=output_dir, mode="image", suffix="xfm", **{"from": "T1w"}
            ),
            iterfield=("in_file", "to"),
            name="ds_t1w2std_xfm",
            run_without_submitting=True,
        )

        # fmt:off
        workflow.connect([
            (inputnode, ds_t1w2std_xfm, [
                ('anat2std_xfm', 'in_file'),
                (('template', _combine_cohort), 'to'),
                ('source_files', 'source_file')]),
            (inputnode, ds_std2t1w_xfm, [
                ('std2anat_xfm', 'in_file'),
                (('template', _combine_cohort), 'from'),
                ('source_files', 'source_file')]),
        ])
        # fmt:on

    if num_t1w > 1:
        # Please note the dictionary unpacking to provide the from argument.
        # It is necessary because from is a protected keyword (not allowed as argument name).
        ds_t1w_ref_xfms = pe.MapNode(
            DerivativesDataSink(
                base_directory=output_dir,
                to="T1w",
                mode="image",
                suffix="xfm",
                extension="txt",
                **{"from": "orig"},
            ),
            iterfield=["source_file", "in_file"],
            name="ds_t1w_ref_xfms",
            run_without_submitting=True,
        )
        # fmt:off
        workflow.connect([
            (inputnode, ds_t1w_ref_xfms, [('source_files', 'source_file'),
                                          ('t1w_ref_xfms', 'in_file')]),
        ])
        # fmt:on

    # Write derivatives in standard spaces specified by --output-spaces
    if getattr(spaces, "_cached") is not None and spaces.cached.references:
        from niworkflows.interfaces.space import SpaceDataSource
        from niworkflows.interfaces.utils import GenerateSamplingReference
        from niworkflows.interfaces.fixes import (
            FixHeaderApplyTransforms as ApplyTransforms,
        )

        spacesource = pe.Node(
            SpaceDataSource(), name="spacesource", run_without_submitting=True
        )
        spacesource.iterables = (
            "in_tuple",
            [(s.fullname, s.spec) for s in spaces.cached.get_standard(dim=(3,))],
        )

        gen_tplid = pe.Node(
            niu.Function(function=_fmt_cohort),
            name="gen_tplid",
            run_without_submitting=True,
        )

        select_xfm = pe.Node(
            KeySelect(fields=["anat2std_xfm"]),
            name="select_xfm",
            run_without_submitting=True,
        )
        select_tpl = pe.Node(
            TemplateFlowSelect(), name="select_tpl", run_without_submitting=True
        )

        gen_ref = pe.Node(GenerateSamplingReference(), name="gen_ref", mem_gb=0.01)

        # Resample T1w-space inputs
        anat2std_t1w = pe.Node(
            ApplyTransforms(
                dimension=3,
                default_value=0,
                float=True,
                interpolation="LanczosWindowedSinc",
            ),
            name="anat2std_t1w",
        )

        anat2std_mask = pe.Node(
            ApplyTransforms(interpolation="MultiLabel"), name="anat2std_mask"
        )
        anat2std_dseg = pe.Node(
            ApplyTransforms(interpolation="MultiLabel"), name="anat2std_dseg"
        )
        anat2std_tpms = pe.MapNode(
            ApplyTransforms(
                dimension=3, default_value=0, float=True, interpolation="Gaussian"
            ),
            iterfield=["input_image"],
            name="anat2std_tpms",
        )

        ds_std_t1w = pe.Node(
            DerivativesDataSink(
                base_directory=output_dir,
                desc="preproc",
                keep_dtype=True,
                compress=True,
            ),
            name="ds_std_t1w",
            run_without_submitting=True,
        )
        ds_std_t1w.inputs.SkullStripped = True

        ds_std_mask = pe.Node(
            DerivativesDataSink(
                base_directory=output_dir, desc="brain", suffix="mask", compress=True
            ),
            name="ds_std_mask",
            run_without_submitting=True,
        )
        ds_std_mask.inputs.Type = "Brain"

        ds_std_dseg = pe.Node(
            DerivativesDataSink(
                base_directory=output_dir, suffix="dseg", compress=True
            ),
            name="ds_std_dseg",
            run_without_submitting=True,
        )

        ds_std_tpms = pe.Node(
            DerivativesDataSink(
                base_directory=output_dir, suffix="probseg", compress=True
            ),
            name="ds_std_tpms",
            run_without_submitting=True,
        )

        # CRITICAL: the sequence of labels here (CSF-GM-WM) is that of the output of FSL-FAST
        #           (intensity mean, per tissue). This order HAS to be matched also by the ``tpms``
        #           output in the data/io_spec.json file.
        ds_std_tpms.inputs.label = tpm_labels
        # fmt:off
        workflow.connect([
            (inputnode, anat2std_t1w, [('t1w_preproc', 'input_image')]),
            (inputnode, anat2std_mask, [('t1w_mask', 'input_image')]),
            (inputnode, anat2std_dseg, [('anat_dseg', 'input_image')]),
            (inputnode, anat2std_tpms, [('anat_tpms', 'input_image')]),
            (inputnode, gen_ref, [('t1w_preproc', 'moving_image')]),
            (inputnode, select_xfm, [
                ('anat2std_xfm', 'anat2std_xfm'),
                ('template', 'keys')]),
            (spacesource, gen_tplid, [('space', 'template'),
                                      ('cohort', 'cohort')]),
            (gen_tplid, select_xfm, [('out', 'key')]),
            (spacesource, select_tpl, [('space', 'template'),
                                       ('cohort', 'cohort'),
                                       (('resolution', _no_native), 'resolution')]),
            (spacesource, gen_ref, [(('resolution', _is_native), 'keep_native')]),
            (select_tpl, gen_ref, [('t2w_file', 'fixed_image')]),
            (anat2std_t1w, ds_std_t1w, [('output_image', 'in_file')]),
            (anat2std_mask, ds_std_mask, [('output_image', 'in_file')]),
            (anat2std_dseg, ds_std_dseg, [('output_image', 'in_file')]),
            (anat2std_tpms, ds_std_tpms, [('output_image', 'in_file')]),
            (select_tpl, ds_std_mask, [(('brain_mask', _drop_path), 'RawSources')]),
        ])

        workflow.connect(
            # Connect apply transforms nodes
            [
                (gen_ref, n, [('out_file', 'reference_image')])
                for n in (anat2std_t1w, anat2std_mask, anat2std_dseg, anat2std_tpms)
            ]
            + [
                (select_xfm, n, [('anat2std_xfm', 'transforms')])
                for n in (anat2std_t1w, anat2std_mask, anat2std_dseg, anat2std_tpms)
            ]
            # Connect the source_file input of these datasinks
            + [
                (inputnode, n, [('source_files', 'source_file')])
                for n in (ds_std_t1w, ds_std_mask, ds_std_dseg, ds_std_tpms)
            ]
            # Connect the space input of these datasinks
            + [
                (spacesource, n, [
                    ('space', 'space'), ('cohort', 'cohort'), ('resolution', 'resolution')
                ])
                for n in (ds_std_t1w, ds_std_mask, ds_std_dseg, ds_std_tpms)
            ]
        )
        # fmt:on

    return workflow


def _pop(inlist):
    if isinstance(inlist, (list, tuple)):
        return inlist[0]
    return inlist


def _probseg_fast2bids(inlist):
    """Reorder a list of probseg maps from FAST (CSF, WM, GM) to BIDS (GM, WM, CSF)."""
    return (inlist[2], inlist[1], inlist[0])


def _empty_report(in_file=None):
    from pathlib import Path
    from nipype.interfaces.base import isdefined

    if in_file is not None and isdefined(in_file):
        return in_file

    out_file = Path("tmp-report.html").absolute()
    out_file.write_text(
        """\
                <h4 class="elem-title">A previously computed T1w template was provided.</h4>
"""
    )
    return str(out_file)


def _fmt_cohort(template, cohort=None):
    from nipype.interfaces.base import isdefined

    if cohort and isdefined(cohort):
        return f"{template}:cohort-{cohort}"
    return template


def _rpt_masks(mask_file, before, after, after_mask=None):
    from os.path import abspath
    import nibabel as nb

    msk = nb.load(mask_file).get_fdata() > 0
    bnii = nb.load(before)
    nb.Nifti1Image(bnii.get_fdata() * msk, bnii.affine, bnii.header).to_filename(
        "before.nii.gz"
    )
    if after_mask is not None:
        msk = nb.load(after_mask).get_fdata() > 0

    anii = nb.load(after)
    nb.Nifti1Image(anii.get_fdata() * msk, anii.affine, anii.header).to_filename(
        "after.nii.gz"
    )
    return abspath("before.nii.gz"), abspath("after.nii.gz")


def _no_atlas(spec):
    spec["atlas"] = None
    return spec


def _no_native(value):
    try:
        return int(value)
    except Exception:
        return None<|MERGE_RESOLUTION|>--- conflicted
+++ resolved
@@ -322,11 +322,7 @@
 
     # fmt:off
     workflow.connect([
-<<<<<<< HEAD
-        # Step 1
-=======
         # Step 1.
->>>>>>> 9ca148a6
         (inputnode, anat_template_wf, [('t2w', 'inputnode.t1w')]),
         (anat_template_wf, anat_validate, [
             ('outputnode.t1w_ref', 'in_file')]),
@@ -338,11 +334,8 @@
             ('outputnode.t1w_realign_xfm', 't2w_ref_xfms')]),
         (buffernode, outputnode, [('t2w_brain', 't2w_brain'),
                                   ('t2w_mask', 't2w_mask')]),
-<<<<<<< HEAD
+
         # Steps 2 and 3
-=======
-        # Steps 2, 3 and 4
->>>>>>> 9ca148a6
         (inputnode, anat_norm_wf, [
             (('t2w', fix_multi_source_name), 'inputnode.orig_t1w'),
             ('roi', 'inputnode.lesion_mask')]),
@@ -356,14 +349,7 @@
             ('outputnode.anat2std_xfm', 'anat2std_xfm'),
             ('outputnode.std2anat_xfm', 'std2anat_xfm'),
         ]),
-<<<<<<< HEAD
         # Connect reportlets
-=======
-    ])
-
-    # Connect reportlets
-    workflow.connect([
->>>>>>> 9ca148a6
         (inputnode, anat_reports_wf, [
             (('t2w', fix_multi_source_name), 'inputnode.source_file')]),
         (outputnode, anat_reports_wf, [
@@ -377,11 +363,7 @@
     ])
     # fmt:off
 
-<<<<<<< HEAD
     # Write outputs ############################################
-=======
-    # Write outputs ############################################3
->>>>>>> 9ca148a6
     anat_derivatives_wf = init_anat_derivatives_wf(
         bids_root=bids_root,
         num_t1w=num_t2w,
@@ -436,18 +418,14 @@
     lut_anat_dseg = pe.Node(
         niu.Function(function=_apply_bids_lut), name="lut_anat_dseg"
     )
-<<<<<<< HEAD
+
     lut_anat_dseg.inputs.lut = (0, 3, 2, 1)  # Maps: 0 -> 0, 3 -> 1, 2 -> 2, 1 -> 3.
-=======
-    lut_anat_dseg.inputs.lut = (0, 3, 1, 2)  # Maps: 0 -> 0, 3 -> 1, 1 -> 2, 2 -> 3.
->>>>>>> 9ca148a6
     fast2bids = pe.Node(
         niu.Function(function=_probseg_fast2bids),
         name="fast2bids",
         run_without_submitting=True,
     )
 
-<<<<<<< HEAD
     # 5. Move native dseg & tpms back to standard space
     xfm_dseg = pe.Node(ApplyTransforms(interpolation="MultiLabel"), name="xfm_dseg")
     xfm_tpms = pe.MapNode(
@@ -461,10 +439,6 @@
     # fmt:off
     workflow.connect([
         # step 4
-=======
-    # fmt:off
-    workflow.connect([
->>>>>>> 9ca148a6
         (brain_extraction_wf, buffernode, [
             (('outputnode.out_brain', _pop), 't2w_brain'),
             ('outputnode.out_mask', 't2w_mask')]),
@@ -493,7 +467,6 @@
             ('t2w_tpms', 'inputnode.anat_tpms'),
             ('t2w_dseg', 'inputnode.anat_dseg')
         ]),
-<<<<<<< HEAD
         # step 5
         (anat_norm_wf, xfm_dseg, [('poutputnode.standardized', 'reference_image')]),
         (lut_anat_dseg, xfm_dseg, [('out', 'input_image')]),
@@ -507,8 +480,6 @@
             ('std_dseg', 'inputnode.std_dseg'),
             ('std_tpms', 'inputnode.std_tpms')
         ]),
-=======
->>>>>>> 9ca148a6
     ])
     # fmt:on
     return workflow
@@ -702,32 +673,15 @@
                                     (('spec', _no_atlas), 'template_spec')]),
         (tf_select, tpl_moving, [('t2w_file', 'reference_image')]),
         (tf_select, std_mask, [('t2w_file', 'reference_image')]),
-<<<<<<< HEAD
-=======
-        # (tf_select, std_dseg, [('t2w_file', 'reference_image')]),
-        # (tf_select, std_tpms, [('t2w_file', 'reference_image')]),
->>>>>>> 9ca148a6
         (trunc_mov, registration, [
             ('output_image', 'moving_image')]),
         (registration, tpl_moving, [('composite_transform', 'transforms')]),
         (registration, std_mask, [('composite_transform', 'transforms')]),
-<<<<<<< HEAD
-=======
-        # (inputnode, std_dseg, [('moving_segmentation', 'input_image')]),
-        # (registration, std_dseg, [('composite_transform', 'transforms')]),
-        # (inputnode, std_tpms, [('moving_tpms', 'input_image')]),
-        # (registration, std_tpms, [('composite_transform', 'transforms')]),
->>>>>>> 9ca148a6
         (registration, poutputnode, [
             ('composite_transform', 'anat2std_xfm'),
             ('inverse_composite_transform', 'std2anat_xfm')]),
         (tpl_moving, poutputnode, [('output_image', 'standardized')]),
         (std_mask, poutputnode, [('output_image', 'std_mask')]),
-<<<<<<< HEAD
-=======
-        # (std_dseg, poutputnode, [('output_image', 'std_dseg')]),
-        # (std_tpms, poutputnode, [('output_image', 'std_tpms')]),
->>>>>>> 9ca148a6
         (split_desc, poutputnode, [('spec', 'template_spec')]),
     ])
     # fmt:on
@@ -976,11 +930,8 @@
                 "t1w_mask",
                 "anat_dseg",
                 "anat_tpms",
-<<<<<<< HEAD
                 "std_dseg",
                 "std_tpms",
-=======
->>>>>>> 9ca148a6
                 "anat2std_xfm",
                 "std2anat_xfm",
                 "t1w2fsnative_xfm",
