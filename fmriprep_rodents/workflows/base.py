--- conflicted
+++ resolved
@@ -69,11 +69,8 @@
         log_dir = (
             config.execution.output_dir
             / "fmriprep"
-<<<<<<< HEAD
             / f"sub-{subject_id}"
-=======
-            / "-".join(("sub", subject_id))
->>>>>>> 1c117bc6
+
             / "log"
             / config.execution.run_uuid
         )
@@ -90,20 +87,6 @@
         else:
             fmriprep_wf.add_nodes([single_subject_wf])
 
-<<<<<<< HEAD
-=======
-        # Dump a copy of the config file into the log directory
-        log_dir = (
-            config.execution.output_dir
-            / "fmriprep"
-            / "sub-{}".format(subject_id)
-            / "log"
-            / config.execution.run_uuid
-        )
-        log_dir.mkdir(exist_ok=True, parents=True)
-        config.to_filename(log_dir / "fmriprep.toml")
-
->>>>>>> 1c117bc6
     return fmriprep_wf
 
 
@@ -148,10 +131,7 @@
     from ..patch.utils import fix_multi_source_name
     from ..patch.workflows.anatomical import init_anat_preproc_wf
 
-<<<<<<< HEAD
     name = f"single_subject_{subject_id}_wf"
-=======
->>>>>>> 1c117bc6
     subject_data = collect_data(
         config.execution.layout,
         subject_id,
